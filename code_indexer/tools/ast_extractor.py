"""
AST Extractor Tool

Provides a unified interface for extracting Abstract Syntax Trees (ASTs) from
code in different programming languages.
"""

import os
import logging
from typing import Dict, Any, Optional, Union
from pathlib import Path

# Import our standalone Tree-Sitter parser
from code_indexer.tools.tree_sitter_parser import TreeSitterParser

# Configure logging
logger = logging.getLogger(__name__)

class ASTExtractor:
    """
    Unified AST extraction for multiple languages.
    
    This class serves as the main entry point for AST extraction, using the 
    decoupled Tree-Sitter parser underneath.
    """
    
    def __init__(self, config: Dict[str, Any] = None):
        """
        Initialize the AST extractor.
        
        Args:
            config: Configuration dictionary with optional settings:
                   - languages: List of languages to support
        """
<<<<<<< HEAD
        self.config = config or {}
        
        # Initialize Tree-Sitter parser
        languages = self.config.get("languages")
        try:
            self.parser = TreeSitterParser(languages)
            logger.info(f"Tree-sitter parser initialized with languages: {self.parser.get_supported_languages()}")
        except ImportError as e:
            logger.error(f"Failed to initialize Tree-sitter parser: {e}")
            raise
        
        # Language detection settings
        self.language_extensions = {
=======
        self.config = config
        self.logger = logging.getLogger("ast_extractor_tool")
        
        # Determine which parser to use
        if config.get("use_tree_sitter", True):
            # Try using our unified tree-sitter implementation first
            try:
                from .parsers.unified_tree_sitter import UnifiedTreeSitterParser, HAS_TREE_SITTER
                if HAS_TREE_SITTER:
                    self.parser = UnifiedTreeSitterParser(config.get("tree_sitter_config", {}))
                    self.logger.info("Using UnifiedTreeSitterParser implementation")
                else:
                    # If tree-sitter not available, try the next option
                    raise ImportError("Tree-sitter not available")
            except (ImportError, Exception) as e:
                self.logger.warning(f"Could not use UnifiedTreeSitterParser: {e}")
                
                # Fall back to other parsers based on environment variable
                env_parser = os.environ.get("TREE_SITTER_PARSER")
                parser_name = config.get("parser_name", "simple_tree_sitter")
                
                if env_parser:
                    parser_name = "simple_tree_sitter" if env_parser == "simple" else "basic_tree_sitter"
                    self.logger.info(f"Using parser specified in environment: {env_parser}")
                
                try:
                    if parser_name == "simple_tree_sitter":
                        from .parsers.simple_tree_sitter import SimpleTreeSitterParser
                        self.parser = SimpleTreeSitterParser(config.get("tree_sitter_config", {}))
                        self.logger.info("Using SimpleTreeSitterParser implementation")
                    else:
                        from .parsers.basic_tree_sitter import BasicTreeSitterParser
                        self.parser = BasicTreeSitterParser(config.get("tree_sitter_config", {}))
                        self.logger.info("Using BasicTreeSitterParser implementation")
                except (ImportError, Exception) as e:
                    self.logger.warning(f"Failed to initialize tree-sitter parser: {e}")
                    # Fall back to native parser
                    from .native_parser import NativeParser
                    self.parser = NativeParser(config.get("parser_config", {}))
                    self.logger.info("Falling back to NativeParser implementation")
        else:
            # Explicitly use native parser
            from .native_parser import NativeParser
            self.parser = NativeParser(config.get("parser_config", {}))
            self.logger.info("Using NativeParser implementation with built-in ast module and regex-based parsers")
        
        # Log supported languages
        supported_langs = self.parser.supported_languages()
        self.logger.info(f"Parser supported languages: {', '.join(supported_langs)}")
        
        # Language detection settings (updated from native parser)
        self.language_extensions = config.get("language_extensions", {
>>>>>>> d9073693
            ".py": "python",
            ".js": "javascript",
            ".jsx": "javascript",
            ".ts": "typescript",
            ".tsx": "typescript",
<<<<<<< HEAD
            ".java": "java"
        }
=======
            ".java": "java",
            ".go": "go",
            ".rb": "ruby",
            ".php": "php",
            ".cs": "c_sharp",
            ".cpp": "cpp",
            ".cc": "cpp",
            ".c": "c",
            ".h": "c",
            ".hpp": "cpp",
            ".rs": "rust"
        })
>>>>>>> d9073693
    
    def extract_ast(self, code: str, language: Optional[str] = None, 
                  file_path: Optional[str] = None) -> Dict[str, Any]:
        """
        Extract AST from code.
        
        Args:
            code: Source code
            language: Programming language (optional, will be detected if not provided)
            file_path: Path to the source file (optional, used for language detection)
            
        Returns:
            Dictionary containing the AST in a standardized format
        """
        # Detect language if not provided
        if not language and file_path:
            language = self.parser.detect_language(file_path)
        
<<<<<<< HEAD
        if not language:
            raise ValueError("Language must be specified or detectable from file_path")
        
        # Parse code using tree-sitter
        ast_dict = self.parser.parse_string(code, language)
        
        # Add file path if provided
        if file_path:
            ast_dict["file_path"] = file_path
=======
        # If still no language, try to detect from code
        if not language or language == "unknown":
            language = self._detect_language_from_code(code)
            self.logger.info(f"Detected language from code: {language}")
        
        # Parse the code using our native parser
        ast_dict = self.parser.parse(code, language, file_path)
>>>>>>> d9073693
        
        return ast_dict
    
    def extract_ast_from_file(self, file_path: Union[str, Path], 
                            language: Optional[str] = None) -> Dict[str, Any]:
        """
        Extract AST from a file.
        
        Args:
            file_path: Path to the source file
            language: Programming language (optional, will be detected if not provided)
            
        Returns:
            Dictionary containing the AST in a standardized format
        """
<<<<<<< HEAD
        # Convert to string for consistency
        file_path_str = str(file_path)
        
        # Detect language if not provided
        if not language:
            language = self._detect_language(file_path_str)
        
        # Use tree-sitter parser to parse file
        return self.parser.parse_file(file_path_str, language)
    
    def _detect_language(self, file_path: str) -> Optional[str]:
        """
        Detect programming language from file path.
        
        Args:
            file_path: Path to the source file
            
        Returns:
            Detected language or None
        """
        ext = os.path.splitext(file_path)[1].lower()
        return self.language_extensions.get(ext)
=======
        try:
            # Detect language if not provided
            if not language:
                language = self.parser.detect_language(file_path)
            
            # Check if parser supports direct file parsing
            if hasattr(self.parser, 'parse_file'):
                return self.parser.parse_file(file_path)
            else:
                # Fallback to reading the file and parsing the content
                self.logger.debug(f"Parser doesn't have parse_file method, reading file contents")
                try:
                    with open(file_path, 'r', encoding='utf-8') as f:
                        code = f.read()
                    return self.parser.parse(code, language, file_path)
                except UnicodeDecodeError:
                    # Try with a different encoding for binary files
                    self.logger.warning(f"Unicode decode error for {file_path}, skipping")
                    return {
                        "error": f"Unable to decode file as text: {file_path}",
                        "file_path": file_path
                    }
            
        except Exception as e:
            self.logger.error(f"Failed to extract AST from file {file_path}: {e}")
            return {
                "error": str(e),
                "file_path": file_path,
                "language": language or "unknown"
            }
    
    def _detect_language_from_code(self, code: str) -> str:
        """
        Attempt to detect programming language from code content.
        
        Args:
            code: Source code
            
        Returns:
            Detected language or 'unknown'
        """
        # Simple heuristics to detect language
        if code.strip().startswith("<?php"):
            return "php"
        elif "function" in code and ("{" in code and "}" in code) and (";" in code):
            return "javascript"
        elif "def " in code and ":" in code and "import " in code:
            return "python"
        elif "class " in code and "{" in code and "public" in code and ";" in code:
            return "java"
        elif "package " in code and "import" in code and "func " in code:
            return "go"
        
        # Default to unknown
        return "unknown"
>>>>>>> d9073693


def create_ast_extractor(config: Dict[str, Any] = None) -> ASTExtractor:
    """
    Create an AST extractor with the given configuration.
    
    This factory function is provided for backward compatibility.
    
    Args:
        config: Configuration dictionary
        
    Returns:
        Configured ASTExtractor instance
    """
    return ASTExtractor(config)<|MERGE_RESOLUTION|>--- conflicted
+++ resolved
@@ -32,7 +32,6 @@
             config: Configuration dictionary with optional settings:
                    - languages: List of languages to support
         """
-<<<<<<< HEAD
         self.config = config or {}
         
         # Initialize Tree-Sitter parser
@@ -44,71 +43,13 @@
             logger.error(f"Failed to initialize Tree-sitter parser: {e}")
             raise
         
-        # Language detection settings
+        # Language detection settings - using expanded list from main branch
         self.language_extensions = {
-=======
-        self.config = config
-        self.logger = logging.getLogger("ast_extractor_tool")
-        
-        # Determine which parser to use
-        if config.get("use_tree_sitter", True):
-            # Try using our unified tree-sitter implementation first
-            try:
-                from .parsers.unified_tree_sitter import UnifiedTreeSitterParser, HAS_TREE_SITTER
-                if HAS_TREE_SITTER:
-                    self.parser = UnifiedTreeSitterParser(config.get("tree_sitter_config", {}))
-                    self.logger.info("Using UnifiedTreeSitterParser implementation")
-                else:
-                    # If tree-sitter not available, try the next option
-                    raise ImportError("Tree-sitter not available")
-            except (ImportError, Exception) as e:
-                self.logger.warning(f"Could not use UnifiedTreeSitterParser: {e}")
-                
-                # Fall back to other parsers based on environment variable
-                env_parser = os.environ.get("TREE_SITTER_PARSER")
-                parser_name = config.get("parser_name", "simple_tree_sitter")
-                
-                if env_parser:
-                    parser_name = "simple_tree_sitter" if env_parser == "simple" else "basic_tree_sitter"
-                    self.logger.info(f"Using parser specified in environment: {env_parser}")
-                
-                try:
-                    if parser_name == "simple_tree_sitter":
-                        from .parsers.simple_tree_sitter import SimpleTreeSitterParser
-                        self.parser = SimpleTreeSitterParser(config.get("tree_sitter_config", {}))
-                        self.logger.info("Using SimpleTreeSitterParser implementation")
-                    else:
-                        from .parsers.basic_tree_sitter import BasicTreeSitterParser
-                        self.parser = BasicTreeSitterParser(config.get("tree_sitter_config", {}))
-                        self.logger.info("Using BasicTreeSitterParser implementation")
-                except (ImportError, Exception) as e:
-                    self.logger.warning(f"Failed to initialize tree-sitter parser: {e}")
-                    # Fall back to native parser
-                    from .native_parser import NativeParser
-                    self.parser = NativeParser(config.get("parser_config", {}))
-                    self.logger.info("Falling back to NativeParser implementation")
-        else:
-            # Explicitly use native parser
-            from .native_parser import NativeParser
-            self.parser = NativeParser(config.get("parser_config", {}))
-            self.logger.info("Using NativeParser implementation with built-in ast module and regex-based parsers")
-        
-        # Log supported languages
-        supported_langs = self.parser.supported_languages()
-        self.logger.info(f"Parser supported languages: {', '.join(supported_langs)}")
-        
-        # Language detection settings (updated from native parser)
-        self.language_extensions = config.get("language_extensions", {
->>>>>>> d9073693
             ".py": "python",
             ".js": "javascript",
             ".jsx": "javascript",
             ".ts": "typescript",
             ".tsx": "typescript",
-<<<<<<< HEAD
-            ".java": "java"
-        }
-=======
             ".java": "java",
             ".go": "go",
             ".rb": "ruby",
@@ -120,8 +61,7 @@
             ".h": "c",
             ".hpp": "cpp",
             ".rs": "rust"
-        })
->>>>>>> d9073693
+        }
     
     def extract_ast(self, code: str, language: Optional[str] = None, 
                   file_path: Optional[str] = None) -> Dict[str, Any]:
@@ -140,25 +80,17 @@
         if not language and file_path:
             language = self.parser.detect_language(file_path)
         
-<<<<<<< HEAD
         if not language:
-            raise ValueError("Language must be specified or detectable from file_path")
-        
+            # Try to detect from code if still no language (taking from main branch)
+            language = self._detect_language_from_code(code)
+            logger.info(f"Detected language from code: {language}")
+            
         # Parse code using tree-sitter
         ast_dict = self.parser.parse_string(code, language)
         
         # Add file path if provided
         if file_path:
             ast_dict["file_path"] = file_path
-=======
-        # If still no language, try to detect from code
-        if not language or language == "unknown":
-            language = self._detect_language_from_code(code)
-            self.logger.info(f"Detected language from code: {language}")
-        
-        # Parse the code using our native parser
-        ast_dict = self.parser.parse(code, language, file_path)
->>>>>>> d9073693
         
         return ast_dict
     
@@ -174,7 +106,6 @@
         Returns:
             Dictionary containing the AST in a standardized format
         """
-<<<<<<< HEAD
         # Convert to string for consistency
         file_path_str = str(file_path)
         
@@ -183,7 +114,16 @@
             language = self._detect_language(file_path_str)
         
         # Use tree-sitter parser to parse file
-        return self.parser.parse_file(file_path_str, language)
+        try:
+            ast_dict = self.parser.parse_file(file_path_str, language)
+            return ast_dict
+        except Exception as e:
+            logger.error(f"Failed to extract AST from file {file_path}: {e}")
+            return {
+                "error": str(e),
+                "file_path": file_path_str,
+                "language": language or "unknown"
+            }
     
     def _detect_language(self, file_path: str) -> Optional[str]:
         """
@@ -197,37 +137,6 @@
         """
         ext = os.path.splitext(file_path)[1].lower()
         return self.language_extensions.get(ext)
-=======
-        try:
-            # Detect language if not provided
-            if not language:
-                language = self.parser.detect_language(file_path)
-            
-            # Check if parser supports direct file parsing
-            if hasattr(self.parser, 'parse_file'):
-                return self.parser.parse_file(file_path)
-            else:
-                # Fallback to reading the file and parsing the content
-                self.logger.debug(f"Parser doesn't have parse_file method, reading file contents")
-                try:
-                    with open(file_path, 'r', encoding='utf-8') as f:
-                        code = f.read()
-                    return self.parser.parse(code, language, file_path)
-                except UnicodeDecodeError:
-                    # Try with a different encoding for binary files
-                    self.logger.warning(f"Unicode decode error for {file_path}, skipping")
-                    return {
-                        "error": f"Unable to decode file as text: {file_path}",
-                        "file_path": file_path
-                    }
-            
-        except Exception as e:
-            self.logger.error(f"Failed to extract AST from file {file_path}: {e}")
-            return {
-                "error": str(e),
-                "file_path": file_path,
-                "language": language or "unknown"
-            }
     
     def _detect_language_from_code(self, code: str) -> str:
         """
@@ -253,7 +162,6 @@
         
         # Default to unknown
         return "unknown"
->>>>>>> d9073693
 
 
 def create_ast_extractor(config: Dict[str, Any] = None) -> ASTExtractor:
